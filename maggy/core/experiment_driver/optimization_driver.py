--- conflicted
+++ resolved
@@ -29,11 +29,7 @@
 from maggy.core.rpc import OptimizationServer
 from maggy.core.environment.singleton import EnvSing
 from maggy.core.executors.trial_executor import trial_executor_fn
-<<<<<<< HEAD
-from maggy.experiment_config import AblationConfig
-=======
 from maggy.experiment_config import AblationConfig, OptimizationConfig
->>>>>>> fcc5735b
 
 
 class OptimizationDriver(Driver):
@@ -54,9 +50,6 @@
         "gridsearch": GridSearch,
     }
 
-<<<<<<< HEAD
-    def __init__(self, config, app_id, run_id):
-=======
     def __init__(self, config: OptimizationConfig, app_id: int, run_id: int):
         """Performs argument checks and initializes the optimization
         controller.
@@ -68,7 +61,6 @@
         :raises ValueError: In case an invalid optimization direction was
             specified.
         """
->>>>>>> fcc5735b
         super().__init__(config, app_id, run_id)
         self._final_store = []
         self._trial_store = {}
@@ -118,15 +110,6 @@
         self.controller.direction = self.direction
         self.controller._initialize(exp_dir=self.log_dir)
 
-<<<<<<< HEAD
-    def _exp_startup_callback(self):
-        tensorboard._write_hparams_config(
-            EnvSing.get_instance().get_logdir(self.APP_ID, self.RUN_ID),
-            self.config.searchspace,
-        )
-
-    def _exp_final_callback(self, job_end, exp_json):
-=======
     def _exp_startup_callback(self) -> None:
         """Registers the hp config to tensorboard upon experiment startup.
         """
@@ -146,19 +129,13 @@
 
         :returns: A summary of the ablation study results.
         """
->>>>>>> fcc5735b
         result = self.finalize(job_end)
         best_logdir = self.log_dir + "/" + result["best_id"]
         util.finalize_experiment(
             exp_json,
             float(result["best_val"]),
-<<<<<<< HEAD
-            self.APP_ID,
-            self.RUN_ID,
-=======
             self.app_id,
             self.run_id,
->>>>>>> fcc5735b
             "FINISHED",
             self.duration,
             self.log_dir,
@@ -168,16 +145,12 @@
         print("Finished experiment.")
         return result
 
-<<<<<<< HEAD
-    def _exp_exception_callback(self, exc):
-=======
     def _exp_exception_callback(self, exc: Type[Exception]) -> None:
         """Closes logs, raises the driver exception if existent, else reraises
         unhandled exception.
 
         :param exc: The exception to handle.
         """
->>>>>>> fcc5735b
         self.controller._close_log()
         if self.controller.pruner:
             self.controller.pruner._close_log()
@@ -185,14 +158,6 @@
             raise self.exception  # pylint: disable=raising-bad-type
         raise exc
 
-<<<<<<< HEAD
-    def _patching_fn(self, train_fn):
-        return trial_executor_fn(
-            train_fn,
-            "optimization",
-            self.APP_ID,
-            self.RUN_ID,
-=======
     def _patching_fn(self, train_fn: Callable) -> Callable:
         """Monkey patches the user training function with the trial executor
         modifications for hyperparameter search.
@@ -206,7 +171,6 @@
             "optimization",
             self.app_id,
             self.run_id,
->>>>>>> fcc5735b
             self.server_addr,
             self.hb_interval,
             self._secret,
@@ -214,16 +178,12 @@
             self.log_dir,
         )
 
-<<<<<<< HEAD
-    def _register_msg_callbacks(self):
-=======
     def _register_msg_callbacks(self) -> None:
         """Registers message callbacks for heartbeat responses to spark
         magic, blacklist messages to exclude hp configurations, final callbacks
         to process experiment results, idle callbacks for finished executors,
         and registration callbacks for the clients to exchange connection info.
         """
->>>>>>> fcc5735b
         for key, call in (
             ("METRIC", self._metric_msg_callback),
             ("BLACK", self._blacklist_msg_callback),
@@ -280,9 +240,6 @@
         EnvSing.get_instance().dump(self.json(), self.log_dir + "/maggy.json")
         return self.result
 
-<<<<<<< HEAD
-    def prep_results(self, duration_str):
-=======
     def prep_results(self, duration_str: str) -> str:
         """Writes and returns the results of the experiment into one string and
         returns it.
@@ -291,7 +248,6 @@
 
         :returns: The formatted experiment results summary string.
         """
->>>>>>> fcc5735b
         self.controller._finalize_experiment(self._final_store)
         results = (
             "\n------ "
@@ -323,15 +279,10 @@
         """
         return self.searchspace.to_dict()
 
-<<<<<<< HEAD
-    def json(self):
-        """Get all relevant experiment information in JSON format.
-=======
     def json(self) -> str:
         """Exports the experiment's metadata in JSON format.
 
         :returns: The metadata string.
->>>>>>> fcc5735b
         """
         user = None
         constants = EnvSing.get_instance().get_constants()
@@ -346,11 +297,7 @@
             "user": user,
             "name": self.name,
             "module": "maggy",
-<<<<<<< HEAD
-            "app_id": str(self.APP_ID),
-=======
             "app_id": str(self.app_id),
->>>>>>> fcc5735b
             "start": time.strftime("%Y-%m-%dT%H:%M:%S", time.localtime(self.job_start)),
             "memory_per_executor": str(
                 self.spark_context._conf.get("spark.executor.memory")
@@ -471,9 +418,6 @@
         )
         return log
 
-<<<<<<< HEAD
-    def _metric_msg_callback(self, msg):
-=======
     def _metric_msg_callback(self, msg: dict) -> None:
         """Heartbeart message callback.
 
@@ -482,7 +426,6 @@
 
         :param msg: The metric message from the message queue.
         """
->>>>>>> fcc5735b
         logs = msg.get("logs", None)
         if logs is not None:
             with self.log_lock:
@@ -514,9 +457,6 @@
                             self.log("Trials to stop: {}".format(to_stop))
                             self.get_trial(to_stop).set_early_stop()
 
-<<<<<<< HEAD
-    def _blacklist_msg_callback(self, msg):
-=======
     def _blacklist_msg_callback(self, msg: dict) -> None:
         """Blacklist message callback.
 
@@ -524,15 +464,11 @@
 
         :param msg: The blacklist message from the message queue.
         """
->>>>>>> fcc5735b
         trial = self.get_trial(msg["trial_id"])
         with trial.lock:
             trial.status = Trial.SCHEDULED
             self.server.reservations.assign_trial(msg["partition_id"], msg["trial_id"])
 
-<<<<<<< HEAD
-    def _final_msg_callback(self, msg):
-=======
     def _final_msg_callback(self, msg: dict) -> None:
         """Final message callback.
 
@@ -540,7 +476,6 @@
 
         :param msg: The final executor message from the message queue.
         """
->>>>>>> fcc5735b
         trial = self.get_trial(msg["trial_id"])
         logs = msg.get("logs", None)
         if logs is not None:
@@ -590,9 +525,6 @@
                 )
                 self.add_trial(trial)
 
-<<<<<<< HEAD
-    def _idle_msg_callback(self, msg):
-=======
     def _idle_msg_callback(self, msg: dict) -> None:
         """Idle message callback.
 
@@ -600,7 +532,6 @@
 
         :param msg: The idle message from the message queue.
         """
->>>>>>> fcc5735b
         # execute only every 0.1 seconds but do not block thread
         if time.time() - msg["idle_start"] > 0.1:
             trial = self.controller_get_next()
@@ -622,9 +553,6 @@
         else:
             self.add_message(msg)
 
-<<<<<<< HEAD
-    def _register_msg_callback(self, msg):
-=======
     def _register_msg_callback(self, msg: dict) -> None:
         """Register message callback.
 
@@ -632,7 +560,6 @@
 
         :param msg: The blacklist message from the message queue.
         """
->>>>>>> fcc5735b
         trial = self.controller_get_next()
         if trial is None:
             self.server.reservations.assign_trial(msg["partition_id"], None)
