#
#   Copyright 2021 Logical Clocks AB
#
#   Licensed under the Apache License, Version 2.0 (the "License");
#   you may not use this file except in compliance with the License.
#   You may obtain a copy of the License at
#
#       http://www.apache.org/licenses/LICENSE-2.0
#
#   Unless required by applicable law or agreed to in writing, software
#   distributed under the License is distributed on an "AS IS" BASIS,
#   WITHOUT WARRANTIES OR CONDITIONS OF ANY KIND, either express or implied.
#   See the License for the specific language governing permissions and
#   limitations under the License.
#

<<<<<<< HEAD
"""
The experiment driver implements the functionality for scheduling trials on
maggy.
"""
=======
>>>>>>> fcc5735b
import time
import os
import queue
import threading
import secrets
from abc import ABC, abstractmethod
from datetime import datetime
from typing import Callable, Tuple, Type

<<<<<<< HEAD
from maggy import util
=======

from maggy import util
from maggy.experiment_config import LagomConfig
>>>>>>> fcc5735b
from maggy.core.rpc import Server
from maggy.core.environment.singleton import EnvSing


DRIVER_SECRET = None


class Driver(ABC):
    """Abstract base driver class for the experiment drivers.

    The driver sets up a digestion thread for messages queued by the server and
    starts the experiment. Messages from the queue are used for communication
    between the Spark workers and the driver. Each derived experiment driver
    can register its own callbacks for custom message types. It should also
    implement the callbacks to customize the generic experiment setup to their
    needs.
    """

    SECRET_BYTES = 8

<<<<<<< HEAD
    def __init__(self, config, APP_ID, RUN_ID):
        global DRIVER_SECRET
        self.config = config
        self.APP_ID = APP_ID
        self.RUN_ID = RUN_ID
=======
    def __init__(self, config: Type[LagomConfig], app_id: int, run_id: int):
        """Sets up the RPC server, message queue and logs.

        :param config: Experiment config.
        :param app_id: Maggy application ID.
        :param run_id: Maggy run ID.
        """
        global DRIVER_SECRET
        self.config = config
        self.app_id = app_id
        self.run_id = run_id
>>>>>>> fcc5735b
        self.name = config.name
        self.description = config.description
        self.spark_context = util.find_spark().sparkContext
        self.num_executors = util.num_executors(self.spark_context)
        self.hb_interval = config.hb_interval
        self.server = Server(self.num_executors)
        self.server_addr = None
        self.job_start = None
        DRIVER_SECRET = (
            DRIVER_SECRET if DRIVER_SECRET else self._generate_secret(self.SECRET_BYTES)
        )
        self._secret = DRIVER_SECRET
        # Logging related initialization
        self._message_q = queue.Queue()
        self.message_callbacks = {}
        self._register_msg_callbacks()
        self.worker_done = False
        self.executor_logs = ""
        self.log_lock = threading.RLock()
<<<<<<< HEAD
        self.log_dir = EnvSing.get_instance().get_logdir(APP_ID, RUN_ID)
=======
        self.log_dir = EnvSing.get_instance().get_logdir(app_id, run_id)
>>>>>>> fcc5735b
        log_file = self.log_dir + "/maggy.log"
        # Open File desc for HDFS to log
        if not EnvSing.get_instance().exists(log_file):
            EnvSing.get_instance().dump("", log_file)
        self.log_file_handle = EnvSing.get_instance().open_file(log_file, flags="w")
        self.exception = None
        self.result = None

    @staticmethod
    def _generate_secret(nbytes: int) -> str:
        """Generates a secret to be used by all clients during the experiment
        to authenticate their messages with the experiment driver.

        :param nbytes: Desired secret size.

        :returns: Secret string.
        """
        return secrets.token_hex(nbytes=nbytes)

<<<<<<< HEAD
    def run_experiment(self, train_fn):
=======
    def run_experiment(self, train_fn: Callable) -> dict:
        """Runs the generic experiment setup with callbacks for customization.

        :param train_fn: User provided training function that should be
            parallelized.

        :returns: A dictionary of the experiment's results."""
>>>>>>> fcc5735b
        job_start = time.time()
        try:
            self._exp_startup_callback()
            exp_json = util.populate_experiment(
<<<<<<< HEAD
                self.config, self.APP_ID, self.RUN_ID, str(self.__class__.__name__)
            )
            self.log(
                "Started Maggy Experiment: {}, {}, run {}".format(
                    self.name, self.APP_ID, self.RUN_ID
=======
                self.config, self.app_id, self.run_id, str(self.__class__.__name__)
            )
            self.log(
                "Started Maggy Experiment: {}, {}, run {}".format(
                    self.name, self.app_id, self.run_id
>>>>>>> fcc5735b
                )
            )
            self.init(job_start)
            # Create a spark rdd partitioned into single integers, one for each executor. Allows
            # execution of functions on each executor node.
            node_rdd = self.spark_context.parallelize(
                range(self.num_executors), self.num_executors
            )
            self.spark_context.setJobGroup(
                os.environ["ML_ID"],
                "{} | {}".format(self.name, str(self.__class__.__name__)),
            )
<<<<<<< HEAD
            executor_fct = self._patching_fn(train_fn)
            node_rdd.foreachPartition(
                executor_fct
            )  # Triggers execution on Spark nodes.
=======
            executor_fn = self._patching_fn(train_fn)
            # Trigger execution on Spark nodes.
            node_rdd.foreachPartition(executor_fn)
>>>>>>> fcc5735b

            job_end = time.time()
            result = self._exp_final_callback(job_end, exp_json)
            return result
        except Exception as exc:  # pylint: disable=broad-except
            self._exp_exception_callback(exc)
        finally:
            # Grace period to send last logs to sparkmagic.
            # Sparkmagic hb poll intervall is 5 seconds, therefore wait 6 seconds.
            time.sleep(6)
            self.stop()

    @abstractmethod
<<<<<<< HEAD
    def _exp_startup_callback(self):
        raise NotImplementedError

    @abstractmethod
    def _exp_final_callback(self, job_end, exp_json):
        raise NotImplementedError

    @abstractmethod
    def _exp_exception_callback(self, exc):
        raise NotImplementedError

    @abstractmethod
    def _patching_fn(self, train_fn):
        raise NotImplementedError

    def init(self, job_start):
=======
    def _exp_startup_callback(self) -> None:
        """Callback for experiment drivers to implement their own experiment
        startup logic.
        """

    @abstractmethod
    def _exp_final_callback(self, job_end: float, exp_json: dict) -> dict:
        """Callback for experiment drivers to implement their own experiment
        experiment finalization logic.

        :param job_end: Time of the job end.
        :param exp_json: Dictionary of experiment metadata.
        """

    @abstractmethod
    def _exp_exception_callback(self, exc: Type[Exception]):
        """Callback for experiment drivers to implement their own experiment
        error handling logic.

        :param exc: The caught exception.
        """

    @abstractmethod
    def _patching_fn(self, train_fn: Callable) -> Callable:
        """Patching function for the user provided training function.

        :param train_fn: User provided training function.

        :returns: The patched training function.
        """

    def init(self, job_start: float) -> None:
        """Starts the RPC server and message digestion worker.

        :param job_start: Time of the job start.
        """
>>>>>>> fcc5735b
        self.server_addr = self.server.start(self)
        self.job_start = job_start
        self._start_worker()

    def _start_worker(self) -> None:
        """Starts the message digestion worker thread.

        The worker tries to pop messages from the queue and matches their type
        keyword with any registered callbacks from the message_callback
        dictionary. The callback then gets called with the popped message.
        """

        def _digest_queue(self):
            try:
                while not self.worker_done:
                    try:
                        msg = self._message_q.get_nowait()
                    except queue.Empty:
                        msg = {"type": None}
                    if msg["type"] in self.message_callbacks.keys():
                        self.message_callbacks[msg["type"]](
                            msg
                        )  # Execute registered callbacks.
            except Exception as exc:  # pylint: disable=broad-except
                self.log(exc)
                self.exception = exc
                self.server.stop()
                raise

        threading.Thread(target=_digest_queue, args=(self,), daemon=True).start()

    @abstractmethod
<<<<<<< HEAD
    def _register_msg_callbacks(self):
        pass
=======
    def _register_msg_callbacks(self) -> None:
        """Registers the callbacks for the message digestion thread.

        Since each driver can define its own message types and choose which
        ones to include, it has to be defined in the subclasses.
        """
>>>>>>> fcc5735b

    def add_message(self, msg: dict) -> None:
        """Adds a message to the message queue.

        :param msg: Message to put into the queue.
        """
        self._message_q.put(msg)

    def get_logs(self) -> Tuple[dict, str]:
        """Returns the current experiment status and executor logs to send them
        to spark magic.

        :returns: A tuple with the current experiment result and the aggregated
        executor log strings.
        """
        with self.log_lock:
            temp = self.executor_logs
            # clear the executor logs since they are being sent
            self.executor_logs = ""
            return self.result, temp

    def stop(self) -> None:
        """Stop the Driver's worker thread and server."""
        self.worker_done = True
        self.server.stop()
        self.log_file_handle.flush()
        self.log_file_handle.close()

    def log(self, log_msg: str) -> None:
        """Logs a string to the maggy driver log file.

        :param log_msg: The log message.
        """
        msg = datetime.now().isoformat() + ": " + str(log_msg)
        self.log_file_handle.write((msg + "\n").encode())<|MERGE_RESOLUTION|>--- conflicted
+++ resolved
@@ -14,13 +14,6 @@
 #   limitations under the License.
 #
 
-<<<<<<< HEAD
-"""
-The experiment driver implements the functionality for scheduling trials on
-maggy.
-"""
-=======
->>>>>>> fcc5735b
 import time
 import os
 import queue
@@ -30,13 +23,9 @@
 from datetime import datetime
 from typing import Callable, Tuple, Type
 
-<<<<<<< HEAD
-from maggy import util
-=======
 
 from maggy import util
 from maggy.experiment_config import LagomConfig
->>>>>>> fcc5735b
 from maggy.core.rpc import Server
 from maggy.core.environment.singleton import EnvSing
 
@@ -57,13 +46,6 @@
 
     SECRET_BYTES = 8
 
-<<<<<<< HEAD
-    def __init__(self, config, APP_ID, RUN_ID):
-        global DRIVER_SECRET
-        self.config = config
-        self.APP_ID = APP_ID
-        self.RUN_ID = RUN_ID
-=======
     def __init__(self, config: Type[LagomConfig], app_id: int, run_id: int):
         """Sets up the RPC server, message queue and logs.
 
@@ -75,7 +57,6 @@
         self.config = config
         self.app_id = app_id
         self.run_id = run_id
->>>>>>> fcc5735b
         self.name = config.name
         self.description = config.description
         self.spark_context = util.find_spark().sparkContext
@@ -95,11 +76,7 @@
         self.worker_done = False
         self.executor_logs = ""
         self.log_lock = threading.RLock()
-<<<<<<< HEAD
-        self.log_dir = EnvSing.get_instance().get_logdir(APP_ID, RUN_ID)
-=======
         self.log_dir = EnvSing.get_instance().get_logdir(app_id, run_id)
->>>>>>> fcc5735b
         log_file = self.log_dir + "/maggy.log"
         # Open File desc for HDFS to log
         if not EnvSing.get_instance().exists(log_file):
@@ -119,9 +96,6 @@
         """
         return secrets.token_hex(nbytes=nbytes)
 
-<<<<<<< HEAD
-    def run_experiment(self, train_fn):
-=======
     def run_experiment(self, train_fn: Callable) -> dict:
         """Runs the generic experiment setup with callbacks for customization.
 
@@ -129,24 +103,15 @@
             parallelized.
 
         :returns: A dictionary of the experiment's results."""
->>>>>>> fcc5735b
         job_start = time.time()
         try:
             self._exp_startup_callback()
             exp_json = util.populate_experiment(
-<<<<<<< HEAD
-                self.config, self.APP_ID, self.RUN_ID, str(self.__class__.__name__)
-            )
-            self.log(
-                "Started Maggy Experiment: {}, {}, run {}".format(
-                    self.name, self.APP_ID, self.RUN_ID
-=======
                 self.config, self.app_id, self.run_id, str(self.__class__.__name__)
             )
             self.log(
                 "Started Maggy Experiment: {}, {}, run {}".format(
                     self.name, self.app_id, self.run_id
->>>>>>> fcc5735b
                 )
             )
             self.init(job_start)
@@ -159,16 +124,9 @@
                 os.environ["ML_ID"],
                 "{} | {}".format(self.name, str(self.__class__.__name__)),
             )
-<<<<<<< HEAD
-            executor_fct = self._patching_fn(train_fn)
-            node_rdd.foreachPartition(
-                executor_fct
-            )  # Triggers execution on Spark nodes.
-=======
             executor_fn = self._patching_fn(train_fn)
             # Trigger execution on Spark nodes.
             node_rdd.foreachPartition(executor_fn)
->>>>>>> fcc5735b
 
             job_end = time.time()
             result = self._exp_final_callback(job_end, exp_json)
@@ -182,24 +140,6 @@
             self.stop()
 
     @abstractmethod
-<<<<<<< HEAD
-    def _exp_startup_callback(self):
-        raise NotImplementedError
-
-    @abstractmethod
-    def _exp_final_callback(self, job_end, exp_json):
-        raise NotImplementedError
-
-    @abstractmethod
-    def _exp_exception_callback(self, exc):
-        raise NotImplementedError
-
-    @abstractmethod
-    def _patching_fn(self, train_fn):
-        raise NotImplementedError
-
-    def init(self, job_start):
-=======
     def _exp_startup_callback(self) -> None:
         """Callback for experiment drivers to implement their own experiment
         startup logic.
@@ -236,7 +176,6 @@
 
         :param job_start: Time of the job start.
         """
->>>>>>> fcc5735b
         self.server_addr = self.server.start(self)
         self.job_start = job_start
         self._start_worker()
@@ -269,17 +208,12 @@
         threading.Thread(target=_digest_queue, args=(self,), daemon=True).start()
 
     @abstractmethod
-<<<<<<< HEAD
-    def _register_msg_callbacks(self):
-        pass
-=======
     def _register_msg_callbacks(self) -> None:
         """Registers the callbacks for the message digestion thread.
 
         Since each driver can define its own message types and choose which
         ones to include, it has to be defined in the subclasses.
         """
->>>>>>> fcc5735b
 
     def add_message(self, msg: dict) -> None:
         """Adds a message to the message queue.
