--- conflicted
+++ resolved
@@ -63,11 +63,7 @@
                 "host_port": meta["host_port"],
                 "task_attempt": meta["task_attempt"],
                 "trial_id": meta["trial_id"],
-<<<<<<< HEAD
                 "num_executors": self.required,
-=======
-                "num_executors": self.required
->>>>>>> 5ce05462
             }
 
             if self.remaining() == 0:
@@ -178,16 +174,10 @@
         Args:
             num_executors:
         """
-<<<<<<< HEAD
         assert num_executors > 0
         self.reservations = Reservations(num_executors)
         self.callback_list = []
         self.message_callbacks = self._register_callbacks()
-=======
-        assert count > 0
-        self.reservations = Reservations(count)
-        self.database = {}  # Generic data storage container for the server.
->>>>>>> 5ce05462
 
     def await_reservations(self, sc, status={}, timeout=600):
         """
@@ -227,7 +217,6 @@
 
         """
         msg_type = msg["type"]
-<<<<<<< HEAD
         resp = {}
         try:
             self.message_callbacks[msg_type](
@@ -242,119 +231,6 @@
         for key, call in self.callback_list:
             message_callbacks[key] = call
         return message_callbacks
-=======
-
-        # Prepare message
-        send = {}
-
-        if msg_type == "REG":
-            # check if executor was registered before and retrieve lost trial
-            lost_trial = self.reservations.get_assigned_trial(msg["partition_id"])
-            if lost_trial is not None:
-                # the trial or executor must have failed
-                exp_driver.get_trial(lost_trial).status = Trial.ERROR
-                # add a blacklist message to the worker queue
-                fail_msg = {
-                    "partition_id": msg["partition_id"],
-                    "type": "BLACK",
-                    "trial_id": lost_trial,
-                }
-                self.reservations.add(msg["data"])
-                exp_driver.add_message(fail_msg)
-            else:
-                # else add regular registration msg to queue
-                self.reservations.add(msg["data"])
-                exp_driver.add_message(msg)
-
-            send["type"] = "OK"
-        elif msg_type == "TORCH_CONFIG":
-            try:
-                send["data"] = self.reservations.get()[0]  # Config of worker with partition 1.
-            except KeyError:
-                send["data"] = None
-            send["type"] = "OK"
-        elif msg_type == "QUERY":
-            send["type"] = "QUERY"
-            send["data"] = self.reservations.done()
-        elif msg_type == "METRIC":
-            # add metric msg to the exp driver queue
-            exp_driver.add_message(msg)
-
-            if msg["trial_id"] is None:
-                send["type"] = "OK"
-                MessageSocket.send(self, sock, send)
-                return
-            elif msg["trial_id"] is not None:
-                if msg.get("data", None) is None:
-                    send["type"] = "OK"
-                    MessageSocket.send(self, sock, send)
-                    return
-
-            # lookup executor reservation to find assigned trial
-            trialId = msg["trial_id"]
-            # get early stopping flag, should be False for ablation
-            flag = exp_driver.get_trial(trialId).get_early_stop()
-
-            if flag:
-                send["type"] = "STOP"
-            else:
-                send["type"] = "OK"
-        elif msg_type == "FINAL":
-            # reset the reservation to avoid sending the same trial again
-            self.reservations.assign_trial(msg["partition_id"], None)
-
-            send["type"] = "OK"
-
-            # add metric msg to the exp driver queue
-            exp_driver.add_message(msg)
-        elif msg_type == "GET":
-            # lookup reservation to find assigned trial
-            trial_id = self.reservations.get_assigned_trial(msg["partition_id"])
-
-            # trial_id needs to be none because experiment_done can be true but
-            # the assigned trial might not be finalized yet
-            if exp_driver.experiment_done and trial_id is None:
-                send["type"] = "GSTOP"
-            else:
-                send["type"] = "TRIAL"
-
-            send["trial_id"] = trial_id
-
-            # retrieve trial information
-            if trial_id is not None:
-                send["data"] = exp_driver.get_trial(trial_id).params
-                exp_driver.get_trial(trial_id).status = Trial.RUNNING
-            else:
-                send["data"] = None
-        elif msg_type == "LOG":
-            # get data from experiment driver
-            result, log = exp_driver._get_logs()
-
-            send["type"] = "OK"
-            if log:
-                send["ex_logs"] = log
-            else:
-                send["ex_logs"] = None
-            send["num_trials"] = exp_driver.num_trials
-            send["to_date"] = result["num_trials"]
-            send["stopped"] = result["early_stopped"]
-            send["metric"] = result["best_val"]
-        else:
-            send["type"] = "ERR"
-
-        MessageSocket.send(self, sock, send)
-
-    def get_assigned_trial_id(self, partition_id):
-        """Returns the id of the assigned trial, given a ``partition_id``.
-
-        Arguments:
-            partition_id {[type]} -- [description]
-
-        Returns:
-            trial_id
-        """
-        return self.reservations.get_assigned_trial(partition_id)
->>>>>>> 5ce05462
 
     def start(self, exp_driver):
         """
@@ -367,58 +243,9 @@
 
         server_sock = socket.socket(socket.AF_INET, socket.SOCK_STREAM)
         server_sock.setsockopt(socket.SOL_SOCKET, socket.SO_REUSEADDR, 1)
-<<<<<<< HEAD
-        if not server_host_port:
-            server_sock.bind(("", 0))
-            # hostname may not be resolvable but IP address probably will be
-            host = experiment_utils._get_ip_address()
-            port = server_sock.getsockname()[1]
-            server_host_port = (host, port)
-
-            # register this driver with Hopsworks
-            sc = hopsutil._find_spark().sparkContext
-            app_id = str(sc.applicationId)
-
-            method = hopsconstants.HTTP_CONFIG.HTTP_POST
-            resource_url = (
-                hopsconstants.DELIMITERS.SLASH_DELIMITER
-                + hopsconstants.REST_CONFIG.HOPSWORKS_REST_RESOURCE
-                + hopsconstants.DELIMITERS.SLASH_DELIMITER
-                + "maggy"
-                + hopsconstants.DELIMITERS.SLASH_DELIMITER
-                + "drivers"
-            )
-            json_contents = {
-                "hostIp": host,
-                "port": port,
-                "appId": app_id,
-                "secret": exp_driver._secret,
-            }
-            json_embeddable = json.dumps(json_contents)
-            headers = {
-                hopsconstants.HTTP_CONFIG.HTTP_CONTENT_TYPE: hopsconstants.HTTP_CONFIG.HTTP_APPLICATION_JSON
-            }
-
-            try:
-                response = hopsutil.send_request(
-                    method, resource_url, data=json_embeddable, headers=headers
-                )
-
-                if (response.status_code // 100) != 2:
-                    print("No connection to Hopsworks for logging.")
-                    exp_driver.log("No connection to Hopsworks for logging.")
-            except Exception as e:
-                print("Connection failed to Hopsworks. No logging.")
-                exp_driver.log(e)
-                exp_driver.log("Connection failed to Hopsworks. No logging.")
-        else:
-            server_sock.bind(server_host_port)
-        server_sock.listen(10)
-=======
         server_sock, SERVER_HOST_PORT = EnvSing.get_instance().connect_host(
             server_sock, SERVER_HOST_PORT, exp_driver
         )
->>>>>>> 5ce05462
 
         def _listen(self, sock, driver):
             CONNECTIONS = []
@@ -439,17 +266,12 @@
                             if not secrets.compare_digest(
                                 msg["secret"], exp_driver._secret
                             ):
-<<<<<<< HEAD
                                 exp_driver.log(
                                     "SERVER secret: {}".format(exp_driver._secret)
                                 )
                                 exp_driver.log(
                                     "ERROR: wrong secret {}".format(msg["secret"])
                                 )
-=======
-                                exp_driver.log("SERVER secret: {}".format(exp_driver._secret))
-                                exp_driver.log("ERROR: wrong secret {}".format(msg["secret"]))
->>>>>>> 5ce05462
                                 raise Exception
 
                             self._handle_message(sock, msg, driver)
@@ -459,18 +281,10 @@
                             CONNECTIONS.remove(sock)
             server_sock.close()
 
-<<<<<<< HEAD
         threading.Thread(
             target=_listen, args=(self, server_sock, exp_driver), daemon=True
         ).start()
-        return server_host_port
-=======
-        t = threading.Thread(target=_listen, args=(self, server_sock, exp_driver))
-        t.daemon = True
-        t.start()
-
         return SERVER_HOST_PORT
->>>>>>> 5ce05462
 
     def stop(self):
         """
@@ -706,18 +520,10 @@
         return done
 
     def start_heartbeat(self, reporter):
-<<<<<<< HEAD
-        def _heartbeat(self, reporter):
-
-            while not self.done:
-                with reporter.lock:
-                    metric, step, logs = reporter.get_data()
-=======
         def _heartbeat(self, report):
             while not self.done:
                 with report.lock:
                     metric, step, logs = report.get_data()
->>>>>>> 5ce05462
                     data = {"value": metric, "step": step}
 
                     resp = self._request(
