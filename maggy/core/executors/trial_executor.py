#
#   Copyright 2021 Logical Clocks AB
#
#   Licensed under the Apache License, Version 2.0 (the "License");
#   you may not use this file except in compliance with the License.
#   You may obtain a copy of the License at
#
#       http://www.apache.org/licenses/LICENSE-2.0
#
#   Unless required by applicable law or agreed to in writing, software
#   distributed under the License is distributed on an "AS IS" BASIS,
#   WITHOUT WARRANTIES OR CONDITIONS OF ANY KIND, either express or implied.
#   See the License for the specific language governing permissions and
#   limitations under the License.
#

"""
Module to produce the wrapper function to be executed by the executors.
"""

import builtins as __builtin__
import inspect
import json
import traceback
from typing import Callable, Any

from maggy import util, tensorboard
from maggy.core import rpc, exceptions
from maggy.core.reporter import Reporter
from maggy.core.environment.singleton import EnvSing


def trial_executor_fn(
<<<<<<< HEAD
    train_fn,
    experiment_type,
    app_id,
    run_id,
    server_addr,
    hb_interval,
    secret,
    optimization_key,
    log_dir,
):
    def _wrapper_fun(_):
        """
        Wraps the user supplied training function in order to be passed to the
        Spark Executors.
        Args:
            _ (object): Necessary sink for the iterator given by Spark to the function upon foreach
                calls. Can safely be disregarded.
=======
    train_fn: Callable,
    experiment_type: str,
    app_id: int,
    run_id: int,
    server_addr: str,
    hb_interval: int,
    secret: str,
    optimization_key: str,
    log_dir: str,
) -> Callable:
    """
    Wraps the user supplied training function in order to be passed to the Spark Executors.

    :param train_fn: Original training function.
    :param config: Experiment config.
    :param app_id: Maggy application ID.
    :param run_id: Maggy run ID.
    :param server_addr: IP of the Maggy worker registration RPC server.
    :param hb_interval: Worker heartbeat interval.
    :param secret: Secret string to authenticate messages.
    :param optimization key: Key of the preformance metric that should be optimized.
    :param log_dir: Location of the logger file directory on the file system.

    :returns: Patched function to execute on the Spark executors.
    """

    def _wrapper_fun(_: Any) -> None:
        """Patched function from trial_executor_fn factory.

        :param _: Necessary catch for the iterator given by Spark to the
        function upon foreach calls. Can safely be disregarded.
>>>>>>> fcc5735b
        """
        env = EnvSing.get_instance()

        env.set_ml_id(app_id, run_id)

        # get task context information to determine executor identifier
        partition_id, task_attempt = util.get_partition_attempt_id()

        client = rpc.Client(
            server_addr, partition_id, task_attempt, hb_interval, secret
        )
        log_file = (
            log_dir
            + "/executor_"
            + str(partition_id)
            + "_"
            + str(task_attempt)
            + ".log"
        )

        # save the builtin print
        original_print = __builtin__.print

        reporter = Reporter(log_file, partition_id, task_attempt, original_print)

        def maggy_print(*args, **kwargs):
            """Maggy custom print() function."""
            original_print(*args, **kwargs)
            reporter.log(" ".join(str(x) for x in args), True)

        # override the builtin print
        __builtin__.print = maggy_print

        try:
            client_addr = client.client_addr

            host_port = client_addr[0] + ":" + str(client_addr[1])

            exec_spec = {}
            exec_spec["partition_id"] = partition_id
            exec_spec["task_attempt"] = task_attempt
            exec_spec["host_port"] = host_port
            exec_spec["trial_id"] = None

            reporter.log("Registering with experiment driver", False)
            client.register(exec_spec)

            client.start_heartbeat(reporter)

            # blocking
            trial_id, parameters = client.get_suggestion(reporter)

            while not client.done:
                if experiment_type == "ablation":
                    ablation_params = {
                        "ablated_feature": parameters.get("ablated_feature", "None"),
                        "ablated_layer": parameters.get("ablated_layer", "None"),
                    }
                    parameters.pop("ablated_feature")
                    parameters.pop("ablated_layer")

                tb_logdir = log_dir + "/" + trial_id
                trial_log_file = tb_logdir + "/output.log"
                reporter.set_trial_id(trial_id)

                # If trial is repeated, delete trial directory, except log file
                if env.exists(tb_logdir):
                    util.clean_dir(tb_logdir, [trial_log_file])
                else:
                    env.mkdir(tb_logdir)

                reporter.init_logger(trial_log_file)
                tensorboard._register(tb_logdir)
                if experiment_type == "ablation":
                    env.dump(
                        json.dumps(ablation_params, default=util.json_default_numpy),
                        tb_logdir + "/.hparams.json",
                    )

                else:
                    env.dump(
                        json.dumps(parameters, default=util.json_default_numpy),
                        tb_logdir + "/.hparams.json",
                    )

                try:
                    reporter.log("Starting Trial: {}".format(trial_id), False)
                    reporter.log("Trial Configuration: {}".format(parameters), False)

                    if experiment_type == "optimization":
                        tensorboard._write_hparams(parameters, trial_id)

                    sig = inspect.signature(train_fn)
                    if sig.parameters.get("reporter", None):
                        retval = train_fn(**parameters, reporter=reporter)
                    else:
                        retval = train_fn(**parameters)

                    retval = util.handle_return_val(
                        retval, tb_logdir, optimization_key, trial_log_file
                    )

                except exceptions.EarlyStopException as e:
                    retval = e.metric
                    reporter.log("Early Stopped Trial.", False)

                reporter.log("Finished Trial: {}".format(trial_id), False)
                reporter.log("Final Metric: {}".format(retval), False)
                client.finalize_metric(retval, reporter)

                # blocking
                trial_id, parameters = client.get_suggestion(reporter)

        except:  # noqa: E722
            reporter.log(traceback.format_exc(), False)
            raise
        finally:
            reporter.close_logger()
            client.stop()
            client.close()

    return _wrapper_fun<|MERGE_RESOLUTION|>--- conflicted
+++ resolved
@@ -31,25 +31,6 @@
 
 
 def trial_executor_fn(
-<<<<<<< HEAD
-    train_fn,
-    experiment_type,
-    app_id,
-    run_id,
-    server_addr,
-    hb_interval,
-    secret,
-    optimization_key,
-    log_dir,
-):
-    def _wrapper_fun(_):
-        """
-        Wraps the user supplied training function in order to be passed to the
-        Spark Executors.
-        Args:
-            _ (object): Necessary sink for the iterator given by Spark to the function upon foreach
-                calls. Can safely be disregarded.
-=======
     train_fn: Callable,
     experiment_type: str,
     app_id: int,
@@ -81,7 +62,6 @@
 
         :param _: Necessary catch for the iterator given by Spark to the
         function upon foreach calls. Can safely be disregarded.
->>>>>>> fcc5735b
         """
         env = EnvSing.get_instance()
 
