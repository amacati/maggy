#
#   Copyright 2021 Logical Clocks AB
#
#   Licensed under the Apache License, Version 2.0 (the "License");
#   you may not use this file except in compliance with the License.
#   You may obtain a copy of the License at
#
#       http://www.apache.org/licenses/LICENSE-2.0
#
#   Unless required by applicable law or agreed to in writing, software
#   distributed under the License is distributed on an "AS IS" BASIS,
#   WITHOUT WARRANTIES OR CONDITIONS OF ANY KIND, either express or implied.
#   See the License for the specific language governing permissions and
#   limitations under the License.
#

"""
Experiment module used for running asynchronous optimization tasks.
The programming model is that you wrap the code containing the model
training inside a wrapper function.
Inside that wrapper function provide all imports and parts that make up your
experiment, see examples below. Whenever a function to run an experiment is
invoked it is also registered in the Experiments service along with the
provided information.
"""
import atexit
import time
from functools import singledispatch
from typing import Callable, Type

from maggy import util
from maggy.core.environment.singleton import EnvSing
<<<<<<< HEAD
from maggy.core.experiment_driver.ablation_driver import AblationDriver
from maggy.core.experiment_driver.optimization_driver import OptimizationDriver
from maggy.core.experiment_driver.distributed_driver import DistributedDriver
=======
>>>>>>> fcc5735b
from maggy.experiment_config import (
    LagomConfig,
    OptimizationConfig,
    AblationConfig,
    DistributedConfig,
)


APP_ID = None
RUNNING = False
RUN_ID = 1
EXPERIMENT_JSON = {}


def lagom(train_fn: Callable, config: Type[LagomConfig]) -> dict:
    """Launches a maggy experiment, which depending on 'config' can either
    be a hyperparameter optimization, an ablation study experiment or distributed
    training. Given a search space, objective and a model training procedure `train_fn`
    (black-box function), an experiment is the whole process of finding the
    best hyperparameter combination in the search space, optimizing the
    black-box function. Currently maggy supports random search and a median
    stopping rule.
    **lagom** is a Swedish word meaning "just the right amount".

    :param train_fn: User defined experiment containing the model training.
    :param config: An experiment configuration. For more information, see experiment_config.

    :returns: The experiment results as a dict.
    """
    global APP_ID
    global RUNNING
    global RUN_ID
    job_start = time.time()
    try:
        if RUNNING:
            raise RuntimeError("An experiment is currently running.")
        RUNNING = True
        spark_context = util.find_spark().sparkContext
        APP_ID = str(spark_context.applicationId)
        APP_ID, RUN_ID = util.register_environment(APP_ID, RUN_ID)
        driver = lagom_driver(config, APP_ID, RUN_ID)
        return driver.run_experiment(train_fn)
    except:  # noqa: E722
        _exception_handler(util.seconds_to_milliseconds(time.time() - job_start))
        raise
    finally:
        # Clean up spark jobs
        RUN_ID += 1
        RUNNING = False
        util.find_spark().sparkContext.setJobGroup("", "")


@singledispatch
<<<<<<< HEAD
def lagom_driver(config, app_id, run_id):
=======
def lagom_driver(config, app_id: int, run_id: int) -> None:
    """Dispatcher function for the experiment driver.

    Initializes the appropriate driver according to the config.

    :raises TypeError: Only gets called if no fitting config was found and
        raises an error.
    """
>>>>>>> fcc5735b
    raise TypeError(
        "Invalid config type! Config is expected to be of type {}, {} or {}, \
                     but is of type {}".format(
            OptimizationConfig, AblationConfig, DistributedConfig, type(config)
        )
    )


@lagom_driver.register(OptimizationConfig)
<<<<<<< HEAD
def _(config, app_id, run_id):
    return OptimizationDriver(config, app_id, run_id)
=======
# Lazy import of OptimizationDriver to avoid TF import until necessary
def _(
    config: OptimizationConfig, app_id: int, run_id: int
) -> "OptimizationDriver":  # noqa: F821
    from maggy.core.experiment_driver.optimization_driver import OptimizationDriver
>>>>>>> fcc5735b

    return OptimizationDriver(config, app_id, run_id)

<<<<<<< HEAD
@lagom_driver.register(AblationConfig)
def _(config, app_id, run_id):
    return AblationDriver(config, app_id, run_id)
=======
>>>>>>> fcc5735b

@lagom_driver.register(AblationConfig)
# Lazy import of AblationDriver to avoid TF import until necessary
def _(
    config: AblationConfig, app_id: int, run_id: int
) -> "AblationDriver":  # noqa: F821
    from maggy.core.experiment_driver.ablation_driver import AblationDriver

<<<<<<< HEAD
@lagom_driver.register(DistributedConfig)
def _(config, app_id, run_id):
    return DistributedDriver(config, app_id, run_id)
=======
    return AblationDriver(config, app_id, run_id)
>>>>>>> fcc5735b


@lagom_driver.register(DistributedConfig)
# Lazy import of DistributedDriver to avoid PyTorch import until necessary
def _(
    config: DistributedConfig, app_id: int, run_id: int
) -> "DistributedDriver":  # noqa: F821
    from maggy.core.experiment_driver.distributed_driver import DistributedDriver

    return DistributedDriver(config, app_id, run_id)


def _exception_handler(duration: int) -> None:
    """Handles exceptions during execution of an experiment.

    :param duration: Duration of the experiment until exception in milliseconds
    """
    try:
        global RUNNING
        global EXPERIMENT_JSON
        if RUNNING:
            EXPERIMENT_JSON["state"] = "FAILED"
            EXPERIMENT_JSON["duration"] = duration
            exp_ml_id = APP_ID + "_" + str(RUN_ID)
            EnvSing.get_instance().attach_experiment_xattr(
                exp_ml_id, EXPERIMENT_JSON, "FULL_UPDATE"
            )
    except Exception as err:
        util.log(err)


def _exit_handler() -> None:
    """Handles jobs killed by the user."""
    try:
        global RUNNING
        global EXPERIMENT_JSON
        if RUNNING:
            EXPERIMENT_JSON["status"] = "KILLED"
            exp_ml_id = APP_ID + "_" + str(RUN_ID)
            EnvSing.get_instance().attach_experiment_xattr(
                exp_ml_id, EXPERIMENT_JSON, "FULL_UPDATE"
            )
    except Exception as err:
        util.log(err)


atexit.register(_exit_handler)<|MERGE_RESOLUTION|>--- conflicted
+++ resolved
@@ -30,12 +30,6 @@
 
 from maggy import util
 from maggy.core.environment.singleton import EnvSing
-<<<<<<< HEAD
-from maggy.core.experiment_driver.ablation_driver import AblationDriver
-from maggy.core.experiment_driver.optimization_driver import OptimizationDriver
-from maggy.core.experiment_driver.distributed_driver import DistributedDriver
-=======
->>>>>>> fcc5735b
 from maggy.experiment_config import (
     LagomConfig,
     OptimizationConfig,
@@ -89,9 +83,6 @@
 
 
 @singledispatch
-<<<<<<< HEAD
-def lagom_driver(config, app_id, run_id):
-=======
 def lagom_driver(config, app_id: int, run_id: int) -> None:
     """Dispatcher function for the experiment driver.
 
@@ -100,7 +91,6 @@
     :raises TypeError: Only gets called if no fitting config was found and
         raises an error.
     """
->>>>>>> fcc5735b
     raise TypeError(
         "Invalid config type! Config is expected to be of type {}, {} or {}, \
                      but is of type {}".format(
@@ -110,25 +100,14 @@
 
 
 @lagom_driver.register(OptimizationConfig)
-<<<<<<< HEAD
-def _(config, app_id, run_id):
-    return OptimizationDriver(config, app_id, run_id)
-=======
 # Lazy import of OptimizationDriver to avoid TF import until necessary
 def _(
     config: OptimizationConfig, app_id: int, run_id: int
 ) -> "OptimizationDriver":  # noqa: F821
     from maggy.core.experiment_driver.optimization_driver import OptimizationDriver
->>>>>>> fcc5735b
 
     return OptimizationDriver(config, app_id, run_id)
 
-<<<<<<< HEAD
-@lagom_driver.register(AblationConfig)
-def _(config, app_id, run_id):
-    return AblationDriver(config, app_id, run_id)
-=======
->>>>>>> fcc5735b
 
 @lagom_driver.register(AblationConfig)
 # Lazy import of AblationDriver to avoid TF import until necessary
@@ -137,13 +116,7 @@
 ) -> "AblationDriver":  # noqa: F821
     from maggy.core.experiment_driver.ablation_driver import AblationDriver
 
-<<<<<<< HEAD
-@lagom_driver.register(DistributedConfig)
-def _(config, app_id, run_id):
-    return DistributedDriver(config, app_id, run_id)
-=======
     return AblationDriver(config, app_id, run_id)
->>>>>>> fcc5735b
 
 
 @lagom_driver.register(DistributedConfig)
